import gym

<<<<<<< HEAD
from agents import PrioritizedDQNAgent, DQNAgent, AIODQNAgent, FullDQNAgent, DoubleDQNAgent
=======
from agents import DoubleDQNAgent
>>>>>>> 9cc7dec6
from networks import get_dense_model

environment = gym.make('CartPole-v1')

learner = DoubleDQNAgent(model=get_dense_model((1, 4), 2, 0.00025),
                         environment=environment,
                         replay_size=1000000,
                         replay_start_size=50000,
                         final_exploration_frame=5000,
                         batch_size=32,
                         n_state_frames=1,
                         gamma=0.99,
                         initial_memory_error=1,
                         update_between_n_episodes=1,
                         skipp_n_states=1,
                         actions_between_update=1,
                         transitions_seen_between_updates=1000
                         # transitions_seen_between_updates=1000
                         )

<<<<<<< HEAD
def normalise_state(state):
    return (state - environment.observation_space.low) / (
            environment.observation_space.high - environment.observation_space.low)


learner = DoubleDQNAgent(model=get_dense_model((1, 4), 2, 0.00025),
                         environment=environment,
                         replay_size=100000,
                         replay_start_size=5000,
                         final_exploration_frame=1000000,
                         batch_size=32,
                         n_state_frames=1,
                         gamma=0.99,
                         initial_memory_error=1,
                         update_between_n_episodes=1,
                         skipp_n_states=1,
                         actions_between_update=1,
                         alfa=0.6,
                         transitions_seen_between_updates=10000,
                         )

=======
>>>>>>> 9cc7dec6
learner.train(n_frames=5000000, plot=True, visual_evaluation_period=100000, render=False, evaluate_on=5)<|MERGE_RESOLUTION|>--- conflicted
+++ resolved
@@ -1,10 +1,6 @@
 import gym
 
-<<<<<<< HEAD
-from agents import PrioritizedDQNAgent, DQNAgent, AIODQNAgent, FullDQNAgent, DoubleDQNAgent
-=======
 from agents import DoubleDQNAgent
->>>>>>> 9cc7dec6
 from networks import get_dense_model
 
 environment = gym.make('CartPole-v1')
@@ -25,28 +21,4 @@
                          # transitions_seen_between_updates=1000
                          )
 
-<<<<<<< HEAD
-def normalise_state(state):
-    return (state - environment.observation_space.low) / (
-            environment.observation_space.high - environment.observation_space.low)
-
-
-learner = DoubleDQNAgent(model=get_dense_model((1, 4), 2, 0.00025),
-                         environment=environment,
-                         replay_size=100000,
-                         replay_start_size=5000,
-                         final_exploration_frame=1000000,
-                         batch_size=32,
-                         n_state_frames=1,
-                         gamma=0.99,
-                         initial_memory_error=1,
-                         update_between_n_episodes=1,
-                         skipp_n_states=1,
-                         actions_between_update=1,
-                         alfa=0.6,
-                         transitions_seen_between_updates=10000,
-                         )
-
-=======
->>>>>>> 9cc7dec6
 learner.train(n_frames=5000000, plot=True, visual_evaluation_period=100000, render=False, evaluate_on=5)